# Licensed under the Apache License, Version 2.0 (the "License");
# you may not use this file except in compliance with the License.
# You may obtain a copy of the License at
#
# http://www.apache.org/licenses/LICENSE-2.0
#
# Unless required by applicable law or agreed to in writing, software
# distributed under the License is distributed on an "AS IS" BASIS,
# WITHOUT WARRANTIES OR CONDITIONS OF ANY KIND, either express or implied.
# See the License for the specific language governing permissions and
# limitations under the License.
from __future__ import annotations

import enum
import typing

from collections import OrderedDict
from uuid import UUID

import packaging.utils

from github_reserved_names import ALL as GITHUB_RESERVED_NAMES
from pyramid.authorization import Allow, Authenticated
from pyramid.threadlocal import get_current_request
from sqlalchemy import (
    BigInteger,
    CheckConstraint,
    Column,
    FetchedValue,
    ForeignKey,
    Index,
    Integer,
    String,
    Text,
    UniqueConstraint,
    cast,
    func,
    or_,
    orm,
    select,
    sql,
)
from sqlalchemy.dialects.postgresql import (
    ARRAY,
    CITEXT,
    ENUM,
    REGCLASS,
    UUID as PG_UUID,
)
from sqlalchemy.exc import MultipleResultsFound, NoResultFound
from sqlalchemy.ext.associationproxy import association_proxy
from sqlalchemy.ext.hybrid import hybrid_property
from sqlalchemy.orm import (
    Mapped,
    attribute_keyed_dict,
    declared_attr,
    mapped_column,
    validates,
)
from urllib3.exceptions import LocationParseError
from urllib3.util import parse_url

from warehouse import db
from warehouse.accounts.models import User
from warehouse.authnz import Permissions
from warehouse.classifiers.models import Classifier
from warehouse.events.models import HasEvents
from warehouse.integrations.vulnerabilities.models import VulnerabilityRecord
from warehouse.observations.models import HasObservations
from warehouse.organizations.models import (
    Organization,
    OrganizationProject,
    OrganizationRole,
    OrganizationRoleType,
    Team,
    TeamProjectRole,
)
from warehouse.sitemap.models import SitemapMixin
from warehouse.utils import dotted_navigator, wheel
from warehouse.utils.attrs import make_repr
from warehouse.utils.db.types import bool_false, datetime_now

if typing.TYPE_CHECKING:
    from packaging.tags import Tag

    from warehouse.oidc.models import OIDCPublisher

_MONOTONIC_SEQUENCE = 42


class Role(db.Model):
    __tablename__ = "roles"
    __table_args__ = (
        Index("roles_user_id_idx", "user_id"),
        Index("roles_project_id_idx", "project_id"),
        UniqueConstraint("user_id", "project_id", name="_roles_user_project_uc"),
    )

    __repr__ = make_repr("role_name")

    role_name: Mapped[str]
    user_id: Mapped[UUID] = mapped_column(
        ForeignKey("users.id", onupdate="CASCADE", ondelete="CASCADE"),
    )
    project_id: Mapped[UUID] = mapped_column(
        ForeignKey("projects.id", onupdate="CASCADE", ondelete="CASCADE"),
    )

    user: Mapped[User] = orm.relationship(lazy=False)
    project: Mapped[Project] = orm.relationship(lazy=False, back_populates="roles")


class RoleInvitationStatus(str, enum.Enum):
    Pending = "pending"
    Expired = "expired"


class RoleInvitation(db.Model):
    __tablename__ = "role_invitations"
    __table_args__ = (
        Index("role_invitations_user_id_idx", "user_id"),
        UniqueConstraint(
            "user_id", "project_id", name="_role_invitations_user_project_uc"
        ),
    )

    __repr__ = make_repr("invite_status", "user", "project")

    invite_status: Mapped[RoleInvitationStatus]
    token: Mapped[str]
    user_id: Mapped[UUID] = mapped_column(
        ForeignKey("users.id", onupdate="CASCADE", ondelete="CASCADE"),
        index=True,
    )
    project_id: Mapped[UUID] = mapped_column(
        ForeignKey("projects.id", onupdate="CASCADE", ondelete="CASCADE"),
        index=True,
    )

    user: Mapped[User] = orm.relationship(lazy=False)
    project: Mapped[Project] = orm.relationship(lazy=False)


class ProjectFactory:
    def __init__(self, request):
        self.request = request

    def __getitem__(self, project):
        try:
            return (
                self.request.db.query(Project)
                .filter(Project.normalized_name == func.normalize_pep426_name(project))
                .one()
            )
        except NoResultFound:
            raise KeyError from None

    def __contains__(self, project):
        try:
            self[project]
        except KeyError:
            return False
        else:
            return True


class Project(SitemapMixin, HasEvents, HasObservations, db.Model):
    __tablename__ = "projects"
    __repr__ = make_repr("name")

    # TODO: Cannot update columns that are used in triggers.
    name: Mapped[str] = mapped_column(Text)
    normalized_name: Mapped[str] = mapped_column(
        unique=True,
        server_default=FetchedValue(),
        server_onupdate=FetchedValue(),
    )
    created: Mapped[datetime_now | None] = mapped_column(
        index=True,
    )
    has_docs: Mapped[bool | None]
    upload_limit: Mapped[int | None]
    total_size_limit: Mapped[int | None] = mapped_column(BigInteger)
    last_serial: Mapped[int] = mapped_column(server_default=sql.text("0"))
    total_size: Mapped[int | None] = mapped_column(
        BigInteger, server_default=sql.text("0")
    )

    oidc_publishers: Mapped[list[OIDCPublisher]] = orm.relationship(
        secondary="oidc_publisher_project_association",
        back_populates="projects",
        passive_deletes=True,
    )

    organization: Mapped[Organization] = orm.relationship(
        secondary=OrganizationProject.__table__,
        back_populates="projects",
        uselist=False,
        viewonly=True,
    )
    roles: Mapped[list[Role]] = orm.relationship(
        back_populates="project",
        passive_deletes=True,
    )
    team: Mapped[Team] = orm.relationship(
        secondary=TeamProjectRole.__table__,
        back_populates="projects",
        viewonly=True,
    )
    team_project_roles: Mapped[list[TeamProjectRole]] = orm.relationship(
        back_populates="project",
        passive_deletes=True,
    )
    users: Mapped[list[User]] = orm.relationship(
        secondary=Role.__table__, back_populates="projects", viewonly=True
    )
    releases: Mapped[list[Release]] = orm.relationship(
        cascade="all, delete-orphan",
        order_by=lambda: Release._pypi_ordering.desc(),
        passive_deletes=True,
    )

    __table_args__ = (
        CheckConstraint(
            "name ~* '^([A-Z0-9]|[A-Z0-9][A-Z0-9._-]*[A-Z0-9])$'::text",
            name="projects_valid_name",
        ),
        CheckConstraint(
            "upload_limit <= 1073741824",  # 1.0 GiB == 1073741824 bytes
            name="projects_upload_limit_max_value",
        ),
        Index(
            "project_name_ultranormalized",
            func.ultranormalize_name(name),
        ),
    )

    def __getitem__(self, version):
        session = orm.object_session(self)
        canonical_version = packaging.utils.canonicalize_version(version)

        try:
            return (
                session.query(Release)
                .filter(
                    Release.project == self,
                    Release.canonical_version == canonical_version,
                )
                .one()
            )
        except MultipleResultsFound:
            # There are multiple releases of this project which have the same
            # canonical version that were uploaded before we checked for
            # canonical version equivalence, so return the exact match instead
            try:
                return (
                    session.query(Release)
                    .filter(Release.project == self, Release.version == version)
                    .one()
                )
            except NoResultFound:
                # There are multiple releases of this project which have the
                # same canonical version, but none that have the exact version
                # specified, so just 404
                raise KeyError from None
        except NoResultFound:
            raise KeyError from None

    def __acl__(self):
        session = orm.object_session(self)
        acls = [
            # TODO: Similar to `warehouse.accounts.models.User.__acl__`, we express the
            #       permissions here in terms of the permissions that the user has on
            #       the project. This is more complex, as add ACL Entries based on other
            #       criteria, such as the user's role in the project.
            (
                Allow,
                "group:admins",
                (
                    Permissions.AdminDashboardSidebarRead,
                    Permissions.AdminObservationsRead,
                    Permissions.AdminObservationsWrite,
                    Permissions.AdminProhibitedProjectsWrite,
                    Permissions.AdminProjectsDelete,
                    Permissions.AdminProjectsRead,
                    Permissions.AdminProjectsSetLimit,
                    Permissions.AdminProjectsWrite,
                    Permissions.AdminRoleAdd,
                    Permissions.AdminRoleDelete,
                ),
            ),
            (
                Allow,
                "group:moderators",
                (
                    Permissions.AdminDashboardSidebarRead,
                    Permissions.AdminObservationsRead,
                    Permissions.AdminObservationsWrite,
                    Permissions.AdminProjectsRead,
                    Permissions.AdminProjectsSetLimit,
                    Permissions.AdminRoleAdd,
                    Permissions.AdminRoleDelete,
                ),
            ),
            (Allow, "group:observers", Permissions.APIObservationsAdd),
            (Allow, Authenticated, Permissions.SubmitMalwareObservation),
        ]

        # The project has zero or more OIDC publishers registered to it,
        # each of which serves as an identity with the ability to upload releases.
        for publisher in self.oidc_publishers:
            acls.append((Allow, f"oidc:{publisher.id}", [Permissions.ProjectsUpload]))

        # Get all of the users for this project.
        query = session.query(Role).filter(Role.project == self)
        query = query.options(orm.lazyload(Role.project))
        query = query.options(orm.lazyload(Role.user))
        permissions = {
            (role.user_id, "Administer" if role.role_name == "Owner" else "Upload")
            for role in query.all()
        }

        # Add all of the team members for this project.
        query = session.query(TeamProjectRole).filter(TeamProjectRole.project == self)
        query = query.options(orm.lazyload(TeamProjectRole.project))
        query = query.options(orm.lazyload(TeamProjectRole.team))
        for role in query.all():
            permissions |= {
                (user.id, "Administer" if role.role_name.value == "Owner" else "Upload")
                for user in role.team.members
            }

        # Add all organization owners for this project.
        if self.organization:
            query = session.query(OrganizationRole).filter(
                OrganizationRole.organization == self.organization,
                OrganizationRole.role_name == OrganizationRoleType.Owner,
            )
            query = query.options(orm.lazyload(OrganizationRole.organization))
            query = query.options(orm.lazyload(OrganizationRole.user))
            permissions |= {(role.user_id, "Administer") for role in query.all()}

        for user_id, permission_name in sorted(permissions, key=lambda x: (x[1], x[0])):
            if permission_name == "Administer":
                acls.append(
                    (
                        Allow,
                        f"user:{user_id}",
                        [
                            Permissions.ProjectsRead,
                            Permissions.ProjectsUpload,
                            Permissions.ProjectsWrite,
                        ],
                    )
                )
            else:
                acls.append((Allow, f"user:{user_id}", [Permissions.ProjectsUpload]))
        return acls

    @property
    def documentation_url(self):
        # TODO: Move this into the database and eliminate the use of the
        #       threadlocal here.
        request = get_current_request()

        # If the project doesn't have docs, then we'll just return a None here.
        if not self.has_docs:
            return

        return request.route_url("legacy.docs", project=self.name)

    @property
    def owners(self):
        """Return all users who are owners of the project."""
        owner_roles = (
            orm.object_session(self)
            .query(User.id)
            .join(Role.user)
            .filter(Role.role_name == "Owner", Role.project == self)
            .subquery()
        )
        return (
            orm.object_session(self)
            .query(User)
            .join(owner_roles, User.id == owner_roles.c.id)
            .all()
        )

    @property
    def all_versions(self):
        return (
            orm.object_session(self)
            .query(
                Release.version,
                Release.created,
                Release.is_prerelease,
                Release.yanked,
                Release.yanked_reason,
            )
            .filter(Release.project == self)
            .order_by(Release._pypi_ordering.desc())
            .all()
        )

    @property
    def latest_version(self):
        return (
            orm.object_session(self)
            .query(Release.version, Release.created, Release.is_prerelease)
            .filter(Release.project == self, Release.yanked.is_(False))
            .order_by(Release.is_prerelease.nullslast(), Release._pypi_ordering.desc())
            .first()
        )


class DependencyKind(enum.IntEnum):
    requires = 1
    provides = 2
    obsoletes = 3
    requires_dist = 4
    provides_dist = 5
    obsoletes_dist = 6
    requires_external = 7


class Dependency(db.Model):
    __tablename__ = "release_dependencies"
    __table_args__ = (
        Index("release_dependencies_release_kind_idx", "release_id", "kind"),
    )
    __repr__ = make_repr("release", "kind", "specifier")

    release_id: Mapped[UUID] = mapped_column(
        ForeignKey("releases.id", onupdate="CASCADE", ondelete="CASCADE"),
    )
    release: Mapped[Release] = orm.relationship(back_populates="dependencies")
    kind: Mapped[int | None]
    specifier: Mapped[str | None]


def _dependency_relation(kind):
    return orm.relationship(
        "Dependency",
        primaryjoin=lambda: sql.and_(
            Release.id == Dependency.release_id, Dependency.kind == kind.value
        ),
        viewonly=True,
    )


class Description(db.Model):
    __tablename__ = "release_descriptions"

    content_type: Mapped[str | None]
    raw: Mapped[str]
    html: Mapped[str]
    rendered_by: Mapped[str]

    release: Mapped[Release] = orm.relationship(back_populates="description")


class ReleaseURL(db.Model):
    __tablename__ = "release_urls"
    __table_args__ = (
        UniqueConstraint("release_id", "name"),
        CheckConstraint(
            "char_length(name) BETWEEN 1 AND 32",
            name="release_urls_valid_name",
        ),
    )
    __repr__ = make_repr("name", "url")

    release_id: Mapped[UUID] = mapped_column(
        ForeignKey("releases.id", onupdate="CASCADE", ondelete="CASCADE"),
        index=True,
    )
    release: Mapped[Release] = orm.relationship(back_populates="_project_urls")

    name: Mapped[str] = mapped_column(String(32))
    url: Mapped[str]


DynamicFieldsEnum = ENUM(
    "Platform",
    "Supported-Platform",
    "Summary",
    "Description",
    "Description-Content-Type",
    "Keywords",
    "Home-Page",
    "Download-Url",
    "Author",
    "Author-Email",
    "Maintainer",
    "Maintainer-Email",
    "License",
    "Classifier",
    "Requires-Dist",
    "Requires-Python",
    "Requires-External",
    "Project-Url",
    "Provides-Extra",
    "Provides-Dist",
    "Obsoletes-Dist",
    name="release_dynamic_fields",
)


class Release(HasObservations, db.Model):
    __tablename__ = "releases"

    @declared_attr
    def __table_args__(cls):  # noqa
        return (
            Index("release_created_idx", cls.created.desc()),
            Index("release_project_created_idx", cls.project_id, cls.created.desc()),
            Index("release_version_idx", cls.version),
            Index("release_canonical_version_idx", cls.canonical_version),
            UniqueConstraint("project_id", "version"),
        )

    __repr__ = make_repr("project", "version")
    __parent__ = dotted_navigator("project")
    __name__ = dotted_navigator("version")

    project_id: Mapped[UUID] = mapped_column(
        ForeignKey("projects.id", onupdate="CASCADE", ondelete="CASCADE"),
    )
    project: Mapped[Project] = orm.relationship(back_populates="releases")
    version: Mapped[str] = mapped_column(Text)
    canonical_version: Mapped[str] = mapped_column()
    is_prerelease: Mapped[bool_false]
    author: Mapped[str | None]
    author_email: Mapped[str | None]
    maintainer: Mapped[str | None]
    maintainer_email: Mapped[str | None]
    home_page: Mapped[str | None]
    license: Mapped[str | None]
    summary: Mapped[str | None]
    keywords: Mapped[str | None]
    platform: Mapped[str | None]
    download_url: Mapped[str | None]
    _pypi_ordering: Mapped[int | None]
    requires_python: Mapped[str | None] = mapped_column(Text)
    created: Mapped[datetime_now] = mapped_column()

    description_id: Mapped[UUID] = mapped_column(
        ForeignKey("release_descriptions.id", onupdate="CASCADE", ondelete="CASCADE"),
        index=True,
    )
    description: Mapped[Description] = orm.relationship(
        back_populates="release",
        cascade="all, delete-orphan",
        single_parent=True,
    )

    yanked: Mapped[bool_false]

    yanked_reason: Mapped[str] = mapped_column(server_default="")

    dynamic = Column(  # type: ignore[var-annotated]
        ARRAY(DynamicFieldsEnum),
        nullable=True,
        comment="Array of metadata fields marked as Dynamic (PEP 643/Metadata 2.2)",
    )

    _classifiers: Mapped[list[Classifier]] = orm.relationship(
        secondary="release_classifiers",
        order_by=Classifier.ordering,
        passive_deletes=True,
    )
    classifiers = association_proxy("_classifiers", "classifier")

    _project_urls: Mapped[list[ReleaseURL]] = orm.relationship(
        collection_class=attribute_keyed_dict("name"),
        cascade="all, delete-orphan",
        order_by=lambda: ReleaseURL.name.asc(),
        passive_deletes=True,
    )
    project_urls = association_proxy(
        "_project_urls",
        "url",
        creator=lambda k, v: ReleaseURL(name=k, url=v),
    )

    files: Mapped[list[File]] = orm.relationship(
        cascade="all, delete-orphan",
        lazy="dynamic",
        order_by=lambda: File.filename,
        passive_deletes=True,
    )

    dependencies: Mapped[list[Dependency]] = orm.relationship(
        cascade="all, delete-orphan",
        passive_deletes=True,
    )

    vulnerabilities: Mapped[list[VulnerabilityRecord]] = orm.relationship(
        back_populates="releases",
        secondary="release_vulnerabilities",
        passive_deletes=True,
    )

    _requires = _dependency_relation(DependencyKind.requires)
    requires = association_proxy("_requires", "specifier")

    _provides = _dependency_relation(DependencyKind.provides)
    provides = association_proxy("_provides", "specifier")

    _obsoletes = _dependency_relation(DependencyKind.obsoletes)
    obsoletes = association_proxy("_obsoletes", "specifier")

    _requires_dist = _dependency_relation(DependencyKind.requires_dist)
    requires_dist = association_proxy("_requires_dist", "specifier")

    _provides_dist = _dependency_relation(DependencyKind.provides_dist)
    provides_dist = association_proxy("_provides_dist", "specifier")

    provides_extra = Column(  # type: ignore[var-annotated]
        ARRAY(Text),
        nullable=True,
        comment="Array of extra names (PEP 566/685|Metadata 2.1/2.3)",
    )

    _obsoletes_dist = _dependency_relation(DependencyKind.obsoletes_dist)
    obsoletes_dist = association_proxy("_obsoletes_dist", "specifier")

    _requires_external = _dependency_relation(DependencyKind.requires_external)
    requires_external = association_proxy("_requires_external", "specifier")

    uploader_id: Mapped[UUID | None] = mapped_column(
        ForeignKey("users.id", onupdate="CASCADE", ondelete="SET NULL"),
        index=True,
    )
    uploader: Mapped[User] = orm.relationship(User)
    uploaded_via: Mapped[str | None]

    @property
    def urls(self):
        _urls = OrderedDict()

        if self.home_page:
            _urls["Homepage"] = self.home_page
        if self.download_url:
            _urls["Download"] = self.download_url

        for name, url in self.project_urls.items():
            # avoid duplicating homepage/download links in case the same
            # url is specified in the pkginfo twice (in the Home-page
            # or Download-URL field and again in the Project-URL fields)
            comp_name = name.casefold().replace("-", "").replace("_", "")
            if comp_name == "homepage" and url == _urls.get("Homepage"):
                continue
            if comp_name == "downloadurl" and url == _urls.get("Download"):
                continue

            _urls[name] = url

        return _urls

    @staticmethod
    def get_user_name_and_repo_name(urls):
        for url in urls:
            try:
                parsed = parse_url(url)
            except LocationParseError:
                continue
            segments = parsed.path.strip("/").split("/") if parsed.path else []
            if parsed.netloc in {"github.com", "www.github.com"} and len(segments) >= 2:
                user_name, repo_name = segments[:2]
                if user_name in GITHUB_RESERVED_NAMES:
                    continue
                if repo_name.endswith(".git"):
                    repo_name = repo_name.removesuffix(".git")
                return user_name, repo_name
        return None, None

    @property
    def github_repo_info_url(self):
        user_name, repo_name = self.get_user_name_and_repo_name(self.urls.values())
        if user_name and repo_name:
            return f"https://api.github.com/repos/{user_name}/{repo_name}"

    @property
    def github_open_issue_info_url(self):
        user_name, repo_name = self.get_user_name_and_repo_name(self.urls.values())
        if user_name and repo_name:
            return (
                f"https://api.github.com/search/issues?q=repo:{user_name}/{repo_name}"
                "+type:issue+state:open&per_page=1"
            )

    @property
    def has_meta(self):
        return any(
            [
                self.license,
                self.keywords,
                self.author,
                self.author_email,
                self.maintainer,
                self.maintainer_email,
                self.requires_python,
            ]
        )

    @property
    def trusted_published(self) -> bool:
        """
        A Release can be considered published via a trusted publisher if
        **all** the Files in the release are published via a trusted publisher.
        """
        files = self.files.all()  # type: ignore[attr-defined]
        if not files:
            return False
        return all(file.uploaded_via_trusted_publisher for file in files)


class PackageType(str, enum.Enum):
    bdist_dmg = "bdist_dmg"
    bdist_dumb = "bdist_dumb"
    bdist_egg = "bdist_egg"
    bdist_msi = "bdist_msi"
    bdist_rpm = "bdist_rpm"
    bdist_wheel = "bdist_wheel"
    bdist_wininst = "bdist_wininst"
    sdist = "sdist"


class File(HasEvents, db.Model):
    __tablename__ = "release_files"

    @declared_attr
    def __table_args__(cls):  # noqa
        return (
            CheckConstraint("sha256_digest ~* '^[A-F0-9]{64}$'"),
            CheckConstraint("blake2_256_digest ~* '^[A-F0-9]{64}$'"),
            Index(
                "release_files_single_sdist",
                "release_id",
                "packagetype",
                unique=True,
                postgresql_where=(
                    (cls.packagetype == "sdist")
                    & (cls.allow_multiple_sdist == False)  # noqa
                ),
            ),
            Index("release_files_release_id_idx", "release_id"),
            Index("release_files_archived_idx", "archived"),
            Index("release_files_cached_idx", "cached"),
        )

    release_id: Mapped[UUID] = mapped_column(
        ForeignKey("releases.id", onupdate="CASCADE", ondelete="CASCADE"),
    )
    release: Mapped[Release] = orm.relationship(back_populates="files")
    python_version: Mapped[str]
    requires_python: Mapped[str | None]
    packagetype: Mapped[PackageType] = mapped_column()
    comment_text: Mapped[str | None]
    filename: Mapped[str] = mapped_column(unique=True)
    path: Mapped[str] = mapped_column(unique=True)
    size: Mapped[int]
    md5_digest: Mapped[str] = mapped_column(unique=True)
    sha256_digest: Mapped[str] = mapped_column(CITEXT, unique=True)
    blake2_256_digest: Mapped[str] = mapped_column(CITEXT, unique=True)
    upload_time: Mapped[datetime_now]
    uploaded_via: Mapped[str | None]

    # PEP 658
    metadata_file_sha256_digest: Mapped[str | None] = mapped_column(CITEXT)
    metadata_file_blake2_256_digest: Mapped[str | None] = mapped_column(CITEXT)

    # We need this column to allow us to handle the currently existing "double"
    # sdists that exist in our database. Eventually we should try to get rid
    # of all of them and then remove this column.
    allow_multiple_sdist: Mapped[bool_false] = mapped_column()

    cached: Mapped[bool_false] = mapped_column(
        comment="If True, the object has been populated to our cache bucket.",
    )
    archived: Mapped[bool_false] = mapped_column(
        comment="If True, the object has been archived to our archival bucket.",
    )
    metadata_file_unbackfillable: Mapped[bool_false] = mapped_column(
        nullable=True,
        comment="If True, the metadata for the file cannot be backfilled.",
    )

    @property
    def uploaded_via_trusted_publisher(self) -> bool:
        """Return True if the file was uploaded via a trusted publisher."""
        return (
            self.events.where(
                or_(
                    self.Event.additional[  # type: ignore[attr-defined]
                        "uploaded_via_trusted_publisher"
                    ].as_boolean(),
                    self.Event.additional["publisher_url"]  # type: ignore[attr-defined]
                    .as_string()
                    .is_not(None),
                )
            ).count()
            > 0
        )

    @hybrid_property
    def metadata_path(self):
        return self.path + ".metadata"

    @metadata_path.expression  # type: ignore
    def metadata_path(self):
        return func.concat(self.path, ".metadata")

    @validates("requires_python")
    def validates_requires_python(self, *args, **kwargs):
        raise RuntimeError("Cannot set File.requires_python")

    @property
<<<<<<< HEAD
    def bdist_tags(self):
        return bdist_filename_tags(self.filename)

    @property
    def bdist_tags_collected(self):
        result = bdist_collect_tags([self.bdist_tags or []])
        return result.get("interpreters"), result.get("abis"), result.get("platforms")
=======
    def pretty_wheel_tags(self) -> list[str]:
        return wheel.filename_to_pretty_tags(self.filename)
>>>>>>> 7efcfdc9


class Filename(db.ModelBase):
    __tablename__ = "file_registry"

    id: Mapped[int] = mapped_column(primary_key=True)
    filename: Mapped[str] = mapped_column(unique=True)


class ReleaseClassifiers(db.ModelBase):
    __tablename__ = "release_classifiers"
    __table_args__ = (
        Index("rel_class_trove_id_idx", "trove_id"),
        Index("rel_class_release_id_idx", "release_id"),
    )

    trove_id: Mapped[int] = mapped_column(
        ForeignKey("trove_classifiers.id"),
        primary_key=True,
    )
    release_id: Mapped[UUID] = mapped_column(
        PG_UUID,
        ForeignKey("releases.id", onupdate="CASCADE", ondelete="CASCADE"),
        primary_key=True,
    )


class JournalEntry(db.ModelBase):
    __tablename__ = "journals"

    @declared_attr
    def __table_args__(cls):  # noqa
        return (
            Index("journals_changelog", "submitted_date", "name", "version", "action"),
            Index("journals_name_idx", "name"),
            Index("journals_version_idx", "version"),
            Index("journals_submitted_by_idx", "submitted_by"),
            Index("journals_submitted_date_id_idx", cls.submitted_date, cls.id),
        )

    id: Mapped[int] = mapped_column(primary_key=True)
    name: Mapped[str | None] = mapped_column(Text)
    version: Mapped[str | None]
    action: Mapped[str | None]
    submitted_date: Mapped[datetime_now] = mapped_column()
    _submitted_by: Mapped[str | None] = mapped_column(
        "submitted_by",
        CITEXT,
        ForeignKey("users.username", onupdate="CASCADE"),
        nullable=True,
    )
    submitted_by: Mapped[User] = orm.relationship(lazy="raise_on_sql")


@db.listens_for(db.Session, "before_flush")
def ensure_monotonic_journals(config, session, flush_context, instances):
    # We rely on `journals.id` to be a monotonically increasing integer,
    # however the way that SERIAL is implemented, it does not guarentee
    # that is the case.
    #
    # Ultimately SERIAL fetches the next integer regardless of what happens
    # inside of the transaction. So journals.id will get filled in, in order
    # of when the `INSERT` statements were executed, but not in the order
    # that transactions were committed.
    #
    # The way this works, not even the SERIALIZABLE transaction types give
    # us this property. Instead we have to implement our own locking that
    # ensures that each new journal entry will be serialized.
    for obj in session.new:
        if isinstance(obj, JournalEntry):
            session.execute(
                select(
                    func.pg_advisory_xact_lock(
                        cast(cast(JournalEntry.__tablename__, REGCLASS), Integer),
                        _MONOTONIC_SEQUENCE,
                    )
                )
            )
            return


class ProhibitedProjectName(db.Model):
    __tablename__ = "prohibited_project_names"
    __table_args__ = (
        CheckConstraint(
            "name ~* '^([A-Z0-9]|[A-Z0-9][A-Z0-9._-]*[A-Z0-9])$'::text",
            name="prohibited_project_valid_name",
        ),
    )

    __repr__ = make_repr("name")

    created: Mapped[datetime_now]
    name: Mapped[str] = mapped_column(unique=True)
    _prohibited_by = mapped_column(
        "prohibited_by", PG_UUID(as_uuid=True), ForeignKey("users.id"), index=True
    )
    prohibited_by: Mapped[User] = orm.relationship()
    comment: Mapped[str] = mapped_column(server_default="")


<<<<<<< HEAD
def bdist_filename_tags(filename: str):
    """Parse a wheel file name to extract the tags."""
    _, __, ___, tags = packaging.utils.parse_wheel_filename(filename)
    return tags


def bdist_collect_tags(available: typing.Iterable[frozenset[Tag]]) -> dict[str, list]:
    interpreters = set()
    abis = set()
    platforms = set()

    for tags in available or []:
        for tag in tags or []:
            interpreters.add(tag.interpreter)
            abis.add(tag.abi)
            platforms.add(tag.platform)

    return {
        "interpreters": sorted(interpreters),
        "abis": sorted(abis),
        "platforms": sorted(platforms),
    }
=======
class ProjectMacaroonWarningAssociation(db.Model):
    """
    Association table for Projects and Macaroons where a row (P, M) exists in
    the table iff all of the following statements are true:
    - M is an API-token Macaroon
    - M was used to upload a file to project P
    - P had a Trusted Publisher configured at the time of the upload
    - An email warning was sent to P's maintainers about the use of M

    In other words, this table tracks if we have warned a project's
    maintainers about a specific API token being used in spite of a Trusted
    Publisher being present. This is used in order to only send the warning
    once per project and API token.
    """

    __tablename__ = "project_macaroon_warning_association"

    macaroon_id = mapped_column(
        ForeignKey("macaroons.id", onupdate="CASCADE", ondelete="CASCADE"),
        primary_key=True,
    )
    project_id = mapped_column(
        ForeignKey("projects.id", onupdate="CASCADE", ondelete="CASCADE"),
        primary_key=True,
    )
>>>>>>> 7efcfdc9
<|MERGE_RESOLUTION|>--- conflicted
+++ resolved
@@ -817,7 +817,10 @@
         raise RuntimeError("Cannot set File.requires_python")
 
     @property
-<<<<<<< HEAD
+    def pretty_wheel_tags(self) -> list[str]:
+        return wheel.filename_to_pretty_tags(self.filename)
+
+    @property
     def bdist_tags(self):
         return bdist_filename_tags(self.filename)
 
@@ -825,11 +828,6 @@
     def bdist_tags_collected(self):
         result = bdist_collect_tags([self.bdist_tags or []])
         return result.get("interpreters"), result.get("abis"), result.get("platforms")
-=======
-    def pretty_wheel_tags(self) -> list[str]:
-        return wheel.filename_to_pretty_tags(self.filename)
->>>>>>> 7efcfdc9
-
 
 class Filename(db.ModelBase):
     __tablename__ = "file_registry"
@@ -930,30 +928,6 @@
     comment: Mapped[str] = mapped_column(server_default="")
 
 
-<<<<<<< HEAD
-def bdist_filename_tags(filename: str):
-    """Parse a wheel file name to extract the tags."""
-    _, __, ___, tags = packaging.utils.parse_wheel_filename(filename)
-    return tags
-
-
-def bdist_collect_tags(available: typing.Iterable[frozenset[Tag]]) -> dict[str, list]:
-    interpreters = set()
-    abis = set()
-    platforms = set()
-
-    for tags in available or []:
-        for tag in tags or []:
-            interpreters.add(tag.interpreter)
-            abis.add(tag.abi)
-            platforms.add(tag.platform)
-
-    return {
-        "interpreters": sorted(interpreters),
-        "abis": sorted(abis),
-        "platforms": sorted(platforms),
-    }
-=======
 class ProjectMacaroonWarningAssociation(db.Model):
     """
     Association table for Projects and Macaroons where a row (P, M) exists in
@@ -979,4 +953,27 @@
         ForeignKey("projects.id", onupdate="CASCADE", ondelete="CASCADE"),
         primary_key=True,
     )
->>>>>>> 7efcfdc9
+
+
+def bdist_filename_tags(filename: str):
+    """Parse a wheel file name to extract the tags."""
+    _, __, ___, tags = packaging.utils.parse_wheel_filename(filename)
+    return tags
+
+
+def bdist_collect_tags(available: typing.Iterable[frozenset[Tag]]) -> dict[str, list]:
+    interpreters = set()
+    abis = set()
+    platforms = set()
+
+    for tags in available or []:
+        for tag in tags or []:
+            interpreters.add(tag.interpreter)
+            abis.add(tag.abi)
+            platforms.add(tag.platform)
+
+    return {
+        "interpreters": sorted(interpreters),
+        "abis": sorted(abis),
+        "platforms": sorted(platforms),
+    }